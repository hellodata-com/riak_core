%% -------------------------------------------------------------------
%%
%% riak_app: application startup for Riak
%%
%% Copyright (c) 2007-2010 Basho Technologies, Inc.  All Rights Reserved.
%%
%% This file is provided to you under the Apache License,
%% Version 2.0 (the "License"); you may not use this file
%% except in compliance with the License.  You may obtain
%% a copy of the License at
%%
%%   http://www.apache.org/licenses/LICENSE-2.0
%%
%% Unless required by applicable law or agreed to in writing,
%% software distributed under the License is distributed on an
%% "AS IS" BASIS, WITHOUT WARRANTIES OR CONDITIONS OF ANY
%% KIND, either express or implied.  See the License for the
%% specific language governing permissions and limitations
%% under the License.

%% @doc Bootstrapping the Riak application.

-module(riak_kv_app).

-behaviour(application).
-export([start/2, prep_stop/1, stop/1]).
-export([check_kv_health/1]).

-define(SERVICES, [{riak_kv_pb_object, 3, 6}, %% ClientID stuff
                   {riak_kv_pb_object, 9, 14}, %% Object requests
                   {riak_kv_pb_bucket, 15, 18}, %% Bucket requests
                   {riak_kv_pb_mapred, 23, 24}, %% MapReduce requests
                   {riak_kv_pb_index, 25, 26} %% Secondary index requests
                  ]).
-define(MAX_FLUSH_PUT_FSM_RETRIES, 10).

%% @spec start(Type :: term(), StartArgs :: term()) ->
%%          {ok,Pid} | ignore | {error,Error}
%% @doc The application:start callback for riak.
%%      Arguments are ignored as all configuration is done via the erlenv file.
start(_Type, _StartArgs) ->
    riak_core_util:start_app_deps(riak_kv),

    %% Look at the epoch and generating an error message if it doesn't match up
    %% to our expectations
    check_epoch(),

    %% Append user-provided code paths
    case app_helper:get_env(riak_kv, add_paths) of
        List when is_list(List) ->
            ok = code:add_paths(List);
        _ ->
            ok
    end,

    %% Append defaults for riak_kv buckets to the bucket defaults
    %% TODO: Need to revisit this. Buckets are typically created
    %% by a specific entity; seems lame to append a bunch of unused
    %% metadata to buckets that may not be appropriate for the bucket.
    riak_core_bucket:append_bucket_defaults(
      [{linkfun, {modfun, riak_kv_wm_link_walker, mapreduce_linkfun}},
       {old_vclock, 86400},
       {young_vclock, 20},
       {big_vclock, 50},
       {small_vclock, 50},
       {pr, 0},
       {r, quorum},
       {w, quorum},
       {pw, 0},
       {dw, quorum},
       {rw, quorum},
       {basic_quorum, false},
       {notfound_ok, true}
   ]),

    %% Check the storage backend
    StorageBackend = app_helper:get_env(riak_kv, storage_backend),
    case code:ensure_loaded(StorageBackend) of
        {error,nofile} ->
            lager:critical("storage_backend ~p is non-loadable.",
                           [StorageBackend]),
            throw({error, invalid_storage_backend});
        _ ->
            ok
    end,

    %% Register our cluster_info app callback modules, with catch if
    %% the app is missing or packaging is broken.
    catch cluster_info:register_app(riak_kv_cinfo),

    %% print out critical env limits for support/debugging purposes
    catch riak_kv_env:doc_env(),

    %% Spin up supervisor
    case riak_kv_sup:start_link() of
        {ok, Pid} ->
            %% Register capabilities
            riak_core_capability:register({riak_kv, vnode_vclocks},
                                          [true, false],
                                          false,
                                          {riak_kv,
                                           vnode_vclocks,
                                           [{true, true}, {false, false}]}),

            riak_core_capability:register({riak_kv, legacy_keylisting},
                                          [false],
                                          false,
                                          {riak_kv,
                                           legacy_keylisting,
                                           [{false, false}]}),

            riak_core_capability:register({riak_kv, listkeys_backpressure},
                                          [true, false],
                                          false,
                                          {riak_kv,
                                           listkeys_backpressure,
                                           [{true, true}, {false, false}]}),

            riak_core_capability:register({riak_kv, index_backpressure},
                                          [true, false],
                                          false),

            %% mapred_system should remain until no nodes still exist
            %% that would propose 'legacy' as the default choice
            riak_core_capability:register({riak_kv, mapred_system},
                                          [pipe],
                                          pipe,
                                          {riak_kv,
                                           mapred_system,
                                           [{pipe, pipe}]}),

            riak_core_capability:register({riak_kv, mapred_2i_pipe},
                                          [true, false],
                                          false,
                                          {riak_kv,
                                           mapred_2i_pipe,
                                           [{true, true}, {false, false}]}),

            riak_core_capability:register({riak_kv, anti_entropy},
                                          [enabled_v1, disabled],
                                          disabled),

<<<<<<< HEAD
            riak_core_capability:register({riak_kv, handoff_data_encoding},
                                          [encode_raw, encode_zlib],
                                          encode_raw),
=======
            riak_core_capability:register({riak_kv, object_format},
                                          [v1, v0],
                                          v0),
>>>>>>> 2f309959

            %% Go ahead and mark the riak_kv service as up in the node watcher.
            %% The riak_core_ring_handler blocks until all vnodes have been started
            %% synchronously.
            riak_core:register(riak_kv, [
                {vnode_module, riak_kv_vnode},
                {health_check, {?MODULE, check_kv_health, []}},
                {bucket_validator, riak_kv_bucket},
                {stat_mod, riak_kv_stat}
            ]),

            ok = riak_api_pb_service:register(?SERVICES),

            %% Add routes to webmachine
            [ webmachine_router:add_route(R)
              || R <- lists:reverse(riak_kv_web:dispatch_table()) ],
            {ok, Pid};
        {error, Reason} ->
            {error, Reason}
    end.

%% @doc Prepare to stop - called before the supervisor tree is shutdown
prep_stop(_State) ->
    try %% wrap with a try/catch - application carries on regardless,
        %% no error message or logging about the failure otherwise.

        lager:info("Stopping application riak_kv - marked service down.\n", []),
        riak_core_node_watcher:service_down(riak_kv),

        ok = riak_api_pb_service:deregister(?SERVICES),
        lager:info("Unregistered pb services"),

        %% Gracefully unregister riak_kv webmachine endpoints.
        [ webmachine_router:remove_route(R) || R <-
            riak_kv_web:dispatch_table() ],
        lager:info("unregistered webmachine routes"),
        wait_for_put_fsms(),
        lager:info("all active put FSMs completed"),
        ok
    catch
        Type:Reason ->
            lager:error("Stopping application riak_api - ~p:~p.\n", [Type, Reason])
    end,
    stopping.

%% @spec stop(State :: term()) -> ok
%% @doc The application:stop callback for riak.
stop(_State) ->
    lager:info("Stopped  application riak_kv.\n", []),
    ok.

%% 719528 days from Jan 1, 0 to Jan 1, 1970
%%  *86400 seconds/day
-define(SEC_TO_EPOCH, 62167219200).

%% @spec check_epoch() -> ok
%% @doc
check_epoch() ->
    %% doc for erlang:now/0 says return value is platform-dependent
    %% -> let's emit an error if this platform doesn't think the epoch
    %%    is Jan 1, 1970
    {MSec, Sec, _} = os:timestamp(),
    GSec = calendar:datetime_to_gregorian_seconds(
             calendar:universal_time()),
    case GSec - ((MSec*1000000)+Sec) of
        N when (N < ?SEC_TO_EPOCH+5 andalso N > ?SEC_TO_EPOCH-5);
               (N < -?SEC_TO_EPOCH+5 andalso N > -?SEC_TO_EPOCH-5) ->
            %% if epoch is within 10 sec of expected, accept it
            ok;
        N ->
            Epoch = calendar:gregorian_seconds_to_datetime(N),
            lager:error("Riak expects your system's epoch to be Jan 1, 1970,"
                        "but your system says the epoch is ~p", [Epoch]),
            ok
    end.

check_kv_health(_Pid) ->
    VNodes = riak_core_vnode_manager:all_index_pid(riak_kv_vnode),
    {Low, High} = app_helper:get_env(riak_kv, vnode_mailbox_limit, {1, 5000}),
    case lists:member(riak_kv, riak_core_node_watcher:services(node())) of
        true ->
            %% Service active, use high watermark
            Mode = enabled,
            Threshold = High;
        false ->
            %% Service disabled, use low watermark
            Mode = disabled,
            Threshold = Low
    end,

    SlowVNs =
        [{Idx,Len} || {Idx, Pid} <- VNodes,
                      Info <- [process_info(Pid, [message_queue_len])],
                      is_list(Info),
                      {message_queue_len, Len} <- Info,
                      Len > Threshold],
    Passed = (SlowVNs =:= []),

    case {Passed, Mode} of
        {false, enabled} ->
            lager:info("Disabling riak_kv due to large message queues. "
                       "Offending vnodes: ~p", [SlowVNs]);
        {true, disabled} ->
            lager:info("Re-enabling riak_kv after successful health check");
        _ ->
            ok
    end,
    Passed.

wait_for_put_fsms(N) ->
    case riak_kv_get_put_monitor:puts_active() of
        0 -> ok;
        Count ->
            case N of
                0 ->
                    lager:warning("Timed out waiting for put FSMs to flush"),
                    ok;
                _ -> lager:info("Waiting for ~p put FSMs to complete",
                                [Count]),
                     timer:sleep(1000),
                     wait_for_put_fsms(N-1)
            end
    end.

wait_for_put_fsms() ->
    wait_for_put_fsms(?MAX_FLUSH_PUT_FSM_RETRIES).<|MERGE_RESOLUTION|>--- conflicted
+++ resolved
@@ -140,15 +140,13 @@
                                           [enabled_v1, disabled],
                                           disabled),
 
-<<<<<<< HEAD
             riak_core_capability:register({riak_kv, handoff_data_encoding},
                                           [encode_raw, encode_zlib],
                                           encode_raw),
-=======
+
             riak_core_capability:register({riak_kv, object_format},
                                           [v1, v0],
                                           v0),
->>>>>>> 2f309959
 
             %% Go ahead and mark the riak_kv service as up in the node watcher.
             %% The riak_core_ring_handler blocks until all vnodes have been started
