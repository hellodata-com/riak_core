%% -------------------------------------------------------------------
%%
%% riak_get_fsm: coordination of Riak GET requests
%%
%% Copyright (c) 2007-2010 Basho Technologies, Inc.  All Rights Reserved.
%%
%% This file is provided to you under the Apache License,
%% Version 2.0 (the "License"); you may not use this file
%% except in compliance with the License.  You may obtain
%% a copy of the License at
%%
%%   http://www.apache.org/licenses/LICENSE-2.0
%%
%% Unless required by applicable law or agreed to in writing,
%% software distributed under the License is distributed on an
%% "AS IS" BASIS, WITHOUT WARRANTIES OR CONDITIONS OF ANY
%% KIND, either express or implied.  See the License for the
%% specific language governing permissions and limitations
%% under the License.
%%
%% -------------------------------------------------------------------

-module(riak_kv_get_fsm).
-behaviour(gen_fsm).
-include_lib("riak_kv_vnode.hrl").
-ifdef(TEST).
-include_lib("eunit/include/eunit.hrl").
-export([test_link/7, test_link/5]).
-endif.
-export([start/6, start_link/6, start_link/4]).
-export([init/1, handle_event/3, handle_sync_event/4,
         handle_info/3, terminate/3, code_change/4]).
-export([prepare/2,validate/2,execute/2,waiting_vnode_r/2,waiting_read_repair/2]).

-type detail() :: timing |
                  vnodes.
-type details() :: [detail()].

-type option() :: {r, pos_integer()} |         %% Minimum number of successful responses
                  {pr, non_neg_integer()} |    %% Minimum number of primary vnodes participating
                  {basic_quorum, boolean()} |  %% Whether to use basic quorum (return early
                                               %% in some failure cases.
                  {notfound_ok, boolean()}  |  %% Count notfound reponses as successful.
                  {timeout, pos_integer() | infinity} | %% Timeout for vnode responses
                  {details, details()} |       %% Return extra details as a 3rd element
                  {details, true} |
                  details.

-type options() :: [option()].
-type req_id() :: non_neg_integer().

-export_type([options/0, option/0]).



-record(state, {from :: {raw, req_id(), pid()},
                options=[] :: options(),
                n :: pos_integer(),
                preflist2 :: riak_core_apl:preflist2(),
                req_id :: non_neg_integer(),
                starttime :: pos_integer(),
                get_core :: riak_kv_get_core:getcore(),
                timeout :: infinity | pos_integer(),
                tref    :: reference(),
                bkey :: {riak_object:bucket(), riak_object:key()},
                bucket_props,
                startnow :: {non_neg_integer(), non_neg_integer(), non_neg_integer()},
                get_usecs :: non_neg_integer(),
                tracked_bucket=false :: boolean(), %% is per bucket stats enabled for this bucket
                timing = [] :: [{atom(), erlang:timestamp()}],
                calculated_timings :: {ResponseUSecs::non_neg_integer(),
                                       [{StateName::atom(), TimeUSecs::non_neg_integer()}]} | undefined
               }).

-include("riak_kv_dtrace.hrl").

-define(DEFAULT_TIMEOUT, 60000).
-define(DEFAULT_R, default).
-define(DEFAULT_PR, 0).

%% ===================================================================
%% Public API
%% ===================================================================

%% In place only for backwards compatibility
start(ReqId,Bucket,Key,R,Timeout,From) ->
    start_link({raw, ReqId, From}, Bucket, Key, [{r, R}, {timeout, Timeout}]).

start_link(ReqId,Bucket,Key,R,Timeout,From) ->
    start_link({raw, ReqId, From}, Bucket, Key, [{r, R}, {timeout, Timeout}]).

%% @doc Start the get FSM - retrieve Bucket/Key with the options provided
%%
%% {r, pos_integer()}        - Minimum number of successful responses
%% {pr, non_neg_integer()}   - Minimum number of primary vnodes participating
%% {basic_quorum, boolean()} - Whether to use basic quorum (return early
%%                             in some failure cases.
%% {notfound_ok, boolean()}  - Count notfound reponses as successful.
%% {timeout, pos_integer() | infinity} -  Timeout for vnode responses
-spec start_link({raw, req_id(), pid()}, binary(), binary(), options()) ->
                        {ok, pid()} | {error, any()}.
start_link(From, Bucket, Key, GetOptions) ->
    gen_fsm:start_link(?MODULE, [From, Bucket, Key, GetOptions], []).

%% ===================================================================
%% Test API
%% ===================================================================

-ifdef(TEST).
%% Create a get FSM for testing.  StateProps must include
%% starttime - start time in gregorian seconds
%% n - N-value for request (is grabbed from bucket props in prepare)
%% bucket_props - bucket properties
%% preflist2 - [{{Idx,Node},primary|fallback}] preference list
%%
test_link(ReqId,Bucket,Key,R,Timeout,From,StateProps) ->
    test_link({raw, ReqId, From}, Bucket, Key, [{r, R}, {timeout, Timeout}], StateProps).

test_link(From, Bucket, Key, GetOptions, StateProps) ->
    gen_fsm:start_link(?MODULE, {test, [From, Bucket, Key, GetOptions], StateProps}, []).

-endif.

%% ====================================================================
%% gen_fsm callbacks
%% ====================================================================

%% @private
init([From, Bucket, Key, Options]) ->
    StartNow = os:timestamp(),
<<<<<<< HEAD
    StateData = add_timing(prepare, #state{from = From,
                                           options = Options,
                                           bkey = {Bucket, Key},
                                           startnow = StartNow}),
=======
    StateData = #state{from = From,
                       options = Options,
                       bkey = {Bucket, Key},
                       startnow = StartNow},
    riak_kv_get_put_monitor:get_fsm_spawned(self()),
>>>>>>> b960b4ac
    riak_core_dtrace:put_tag(io_lib:format("~p,~p", [Bucket, Key])),
    ?DTRACE(?C_GET_FSM_INIT, [], ["init"]),
    {ok, prepare, StateData, 0};
init({test, Args, StateProps}) ->
    %% Call normal init
    {ok, prepare, StateData, 0} = init(Args),

    %% Then tweak the state record with entries provided by StateProps
    Fields = record_info(fields, state),
    FieldPos = lists:zip(Fields, lists:seq(2, length(Fields)+1)),
    F = fun({Field, Value}, State0) ->
                Pos = proplists:get_value(Field, FieldPos),
                setelement(Pos, State0, Value)
        end,
    TestStateData = lists:foldl(F, StateData, StateProps),

    %% Enter into the execute state, skipping any code that relies on the
    %% state of the rest of the system
    {ok, validate, TestStateData, 0}.

%% @private
prepare(timeout, StateData=#state{bkey=BKey={Bucket,_Key}}) ->
    ?DTRACE(?C_GET_FSM_PREPARE, [], ["prepare"]),
    {ok, Ring} = riak_core_ring_manager:get_my_ring(),
    BucketProps = riak_core_bucket:get_bucket(Bucket, Ring),
    DocIdx = riak_core_util:chash_key(BKey),
    N = proplists:get_value(n_val,BucketProps),
    StatTracked = proplists:get_value(stat_tracked, BucketProps, false),
    UpNodes = riak_core_node_watcher:nodes(riak_kv),
    Preflist2 = riak_core_apl:get_apl_ann(DocIdx, N, Ring, UpNodes),
    new_state_timeout(validate, StateData#state{starttime=riak_core_util:moment(),
                                          n = N,
                                          bucket_props=BucketProps,
                                          preflist2 = Preflist2,
                                          tracked_bucket = StatTracked}).

%% @private
validate(timeout, StateData=#state{from = {raw, ReqId, _Pid}, options = Options,
                                   n = N, bucket_props = BucketProps, preflist2 = PL2}) ->
    ?DTRACE(?C_GET_FSM_VALIDATE, [], ["validate"]),
    AppEnvTimeout = app_helper:get_env(riak_kv, timeout),
    Timeout = case AppEnvTimeout of
                  undefined -> get_option(timeout, Options, ?DEFAULT_TIMEOUT);
                  _ -> AppEnvTimeout
              end,
    R0 = get_option(r, Options, ?DEFAULT_R),
    PR0 = get_option(pr, Options, ?DEFAULT_PR),
    R = riak_kv_util:expand_rw_value(r, R0, BucketProps, N),
    PR = riak_kv_util:expand_rw_value(pr, PR0, BucketProps, N),
    NumVnodes = length(PL2),
    NumPrimaries = length([x || {_,primary} <- PL2]),
    case validate_quorum(R, R0, N, PR, PR0, NumPrimaries, NumVnodes) of
        ok ->
            BQ0 = get_option(basic_quorum, Options, default),
            FailThreshold =
                case riak_kv_util:expand_value(basic_quorum, BQ0, BucketProps) of
                    true ->
                        erlang:min((N div 2)+1, % basic quorum, or
                                   (N-R+1)); % cannot ever get R 'ok' replies
                    _ElseFalse ->
                        N - R + 1 % cannot ever get R 'ok' replies
                end,
            AllowMult = proplists:get_value(allow_mult,BucketProps),
            NFOk0 = get_option(notfound_ok, Options, default),
            NotFoundOk = riak_kv_util:expand_value(notfound_ok, NFOk0, BucketProps),
            DeletedVClock = get_option(deletedvclock, Options, false),
            GetCore = riak_kv_get_core:init(N, R, FailThreshold,
                                            NotFoundOk, AllowMult,
                                            DeletedVClock),
            new_state_timeout(execute, StateData#state{get_core = GetCore,
                                                       timeout = Timeout,
                                                       req_id = ReqId});
        Error ->
            StateData2 = client_reply(Error, StateData),
            {stop, normal, StateData2}
    end.

%% @private validate the quorum values
%% {error, Message} or ok
validate_quorum(R, ROpt, _N, _PR, _PROpt, _NumPrimaries, _NumVnodes) when R =:= error ->
    {error, {r_val_violation, ROpt}};
validate_quorum(R, _ROpt, N, _PR, _PROpt, _NumPrimaries, _NumVnodes) when R > N ->
    {error, {n_val_violation, N}};
validate_quorum(_R, _ROpt, _N, PR, PROpt, _NumPrimaries, _NumVnodes) when PR =:= error ->
    {error, {pr_val_violation, PROpt}};
validate_quorum(_R, _ROpt,  N, PR, _PROpt, _NumPrimaries, _NumVnodes) when PR > N ->
    {error, {n_val_violation, N}};
validate_quorum(_R, _ROpt, _N, PR, _PROpt, NumPrimaries, _NumVnodes) when PR > NumPrimaries ->
    {error, {pr_val_unsatisfied, PR, NumPrimaries}};
validate_quorum(R, _ROpt, _N, _PR, _PROpt, _NumPrimaries, NumVnodes) when R > NumVnodes ->
    {error, {insufficient_vnodes, NumVnodes, need, R}};
validate_quorum(_R, _ROpt, _N, _PR, _PROpt, _NumPrimaries, _NumVnodes) ->
    ok.

%% @private
execute(timeout, StateData0=#state{timeout=Timeout,req_id=ReqId,
                                   bkey=BKey,
                                   preflist2 = Preflist2}) ->
    ?DTRACE(?C_GET_FSM_EXECUTE, [], ["execute"]),
    TRef = schedule_timeout(Timeout),
    Preflist = [IndexNode || {IndexNode, _Type} <- Preflist2],
    Ps = preflist_for_tracing(Preflist),
    ?DTRACE(?C_GET_FSM_PREFLIST, [], Ps),
    riak_kv_vnode:get(Preflist, BKey, ReqId),
    StateData = StateData0#state{tref=TRef},
    new_state(waiting_vnode_r, StateData).

%% @private calculate a concatenated preflist for tracing macro
preflist_for_tracing(Preflist) ->
    %% TODO: We can see entire preflist (more than 4 nodes) if we concatenate
    %%       all info into a single string.
    [if is_atom(Nd) ->
             [atom2list(Nd), $,, integer_to_list(Idx)];
        true ->
             <<>>                          % eunit test
     end || {Idx, Nd} <- lists:sublist(Preflist, 4)].

%% @private
waiting_vnode_r({r, VnodeResult, Idx, _ReqId}, StateData = #state{get_core = GetCore}) ->
    ShortCode = riak_kv_get_core:result_shortcode(VnodeResult),
    IdxStr = integer_to_list(Idx),
    ?DTRACE(?C_GET_FSM_WAITING_R, [ShortCode], ["waiting_vnode_r", IdxStr]),
    UpdGetCore = riak_kv_get_core:add_result(Idx, VnodeResult, GetCore),
    case riak_kv_get_core:enough(UpdGetCore) of
        true ->
            {Reply, UpdGetCore2} = riak_kv_get_core:response(UpdGetCore),
            NewStateData = client_reply(Reply, StateData#state{get_core = UpdGetCore2}),
            update_stats(Reply, NewStateData),
            maybe_finalize(NewStateData);
        false ->
            %% don't use new_state/2 since we do timing per state, not per message in state
            {next_state, waiting_vnode_r,  StateData#state{get_core = UpdGetCore}}
    end;
waiting_vnode_r(request_timeout, StateData) ->
    ?DTRACE(?C_GET_FSM_WAITING_R_TIMEOUT, [-2], ["waiting_vnode_r", "timeout"]),
    S2 = client_reply({error,timeout}, StateData),
    update_stats(timeout, S2),
    finalize(S2).

%% @private
waiting_read_repair({r, VnodeResult, Idx, _ReqId},
                    StateData = #state{get_core = GetCore}) ->
    ShortCode = riak_kv_get_core:result_shortcode(VnodeResult),
    IdxStr = integer_to_list(Idx),
    ?DTRACE(?C_GET_FSM_WAITING_RR, [ShortCode],
            ["waiting_read_repair", IdxStr]),
    UpdGetCore = riak_kv_get_core:add_result(Idx, VnodeResult, GetCore),
    maybe_finalize(StateData#state{get_core = UpdGetCore});
waiting_read_repair(request_timeout, StateData) ->
    ?DTRACE(?C_GET_FSM_WAITING_RR_TIMEOUT, [-2],
            ["waiting_read_repair", "timeout"]),
    finalize(StateData).

%% @private
handle_event(_Event, _StateName, StateData) ->
    {stop,badmsg,StateData}.

%% @private
handle_sync_event(_Event, _From, _StateName, StateData) ->
    {stop,badmsg,StateData}.

%% @private
handle_info(request_timeout, StateName, StateData) ->
    ?MODULE:StateName(request_timeout, StateData);
%% @private
handle_info(_Info, _StateName, StateData) ->
    {stop,badmsg,StateData}.

%% @private
terminate(Reason, _StateName, _State) ->
    Reason.

%% @private
code_change(_OldVsn, StateName, State, _Extra) -> {ok, StateName, State}.


%% ====================================================================
%% Internal functions
%% ====================================================================

%% Move to the new state, marking the time it started
new_state(StateName, StateData) ->
    {next_state, StateName, add_timing(StateName, StateData)}.

%% Move to the new state, marking the time it started and trigger an immediate
%% timeout.
new_state_timeout(StateName, StateData) ->
    {next_state, StateName, add_timing(StateName, StateData), 0}.

maybe_finalize(StateData=#state{get_core = GetCore}) ->
    case riak_kv_get_core:has_all_results(GetCore) of
        true -> finalize(StateData);
        false -> {next_state,waiting_read_repair,StateData}
    end.

finalize(StateData=#state{get_core = GetCore}) ->
    {Action, UpdGetCore} = riak_kv_get_core:final_action(GetCore),
    UpdStateData = StateData#state{get_core = UpdGetCore},
    case Action of
        delete ->
            maybe_delete(UpdStateData);
        {read_repair, Indices, RepairObj} ->
            maybe_read_repair(Indices, RepairObj, UpdStateData);
        _Nop ->
            ?DTRACE(?C_GET_FSM_FINALIZE, [], ["finalize"]),
            ok
    end,
    {stop,normal,StateData}.

%% Maybe issue deletes if all primary nodes are available.
%% Get core will only requestion deletion if all vnodes
%% replies with the same value.
maybe_delete(_StateData=#state{n = N, preflist2=Sent,
                               req_id=ReqId, bkey=BKey}) ->
    %% Check sent to a perfect preflist and we can delete
    IdealNodes = [{I, Node} || {{I, Node}, primary} <- Sent],
    case length(IdealNodes) == N of
        true ->
            ?DTRACE(?C_GET_FSM_MAYBE_DELETE, [1],
                    ["maybe_delete", "triggered"]),
            riak_kv_vnode:del(IdealNodes, BKey, ReqId);
        _ ->
            ?DTRACE(?C_GET_FSM_MAYBE_DELETE, [0],
                    ["maybe_delete", "nop"]),
            nop
    end.

%% based on what the get_put_monitor stats say, and a random roll, potentially
%% skip read-repriar
maybe_read_repair(Indices, RepairObj, UpdStateData) ->
    HardCap = app_helper:get_env(riak_kv, read_repair_max),
    SoftCap = app_helper:get_env(riak_kv, read_repair_soft, HardCap),
    Dorr = determine_do_read_repair(SoftCap, HardCap),
    if
        Dorr ->
            read_repair(Indices, RepairObj, UpdStateData);
        true ->
            riak_kv_stat:update(skipped_read_repairs),
            skipping
    end.

determine_do_read_repair(_SoftCap, HardCap) when HardCap == undefined ->
    true;
determine_do_read_repair(SoftCap, HardCap) ->
    Actual = riak_kv_get_put_monitor:gets_active(),
    determine_do_read_repair(SoftCap, HardCap, Actual).

determine_do_read_repair(SoftCap, _HardCap, Actual) when Actual =< SoftCap ->
    true;
determine_do_read_repair(_SoftCap, HardCap, Actual) when HardCap =< Actual ->
    false;
determine_do_read_repair(HardCap, HardCap, _Actual) ->
    true; % hardcap == softcap and Actual < HardCap
determine_do_read_repair(SoftCap, HardCap, Actual) ->
    Roll = roll_d100(),
    determine_do_read_repair(SoftCap, HardCap, Actual, Roll).

determine_do_read_repair(SoftCap, HardCap, Actual, Roll) ->
    AdjustedActual = Actual - SoftCap,
    AdjustedHard = HardCap - SoftCap,
    Threshold = AdjustedActual / AdjustedHard * 100,
    Threshold =< Roll.

-ifdef(TEST).
roll_d100() ->
    fsm_eqc_util:get_fake_rng(get_fsm_qc).
-else.
% technically not a d100 as it has a 0
roll_d100() ->
    crypto:rand_uniform(0, 100).
-endif.

%% Issue read repairs for any vnodes that are out of date
read_repair(Indices, RepairObj,
            #state{req_id = ReqId, starttime = StartTime,
                   preflist2 = Sent, bkey = BKey, bucket_props = BucketProps}) ->
    RepairPreflist = [{Idx, Node} || {{Idx, Node}, _Type} <- Sent,
                                     proplists:get_value(Idx, Indices) /= undefined],
    Ps = preflist_for_tracing(RepairPreflist),
    ?DTRACE(?C_GET_FSM_RR, [], Ps),
    riak_kv_vnode:readrepair(RepairPreflist, BKey, RepairObj, ReqId,
                             StartTime, [{returnbody, false},
                                         {bucket_props, BucketProps}]),
    riak_kv_stat:update({read_repairs, Indices, Sent}).


get_option(Name, Options, Default) ->
    proplists:get_value(Name, Options, Default).

schedule_timeout(infinity) ->
    undefined;
schedule_timeout(Timeout) ->
    erlang:send_after(Timeout, self(), request_timeout).

client_reply(Reply, StateData0 = #state{from = {raw, ReqId, Pid},
                                       options = Options}) ->
    StateData = add_timing(reply, StateData0),
    Msg = case proplists:get_value(details, Options, false) of
              false ->
                  {ReqId, Reply};
              [] ->
                  {ReqId, Reply};
              Details ->
                  {OkError, ObjReason} = Reply,
                  Info = client_info(Details, StateData, []),
                  {ReqId, {OkError, ObjReason, Info}}
          end,
    Pid ! Msg,
    ShortCode = riak_kv_get_core:result_shortcode(Reply),
    %% calculate timings here, since the trace macro needs total response time
    %% Stuff the result in state so we don't need to calculate it again
    {ResponseUSecs, Stages} = riak_kv_fsm_timing:calc_timing(StateData#state.timing),
    ?DTRACE(?C_GET_FSM_CLIENT_REPLY, [ShortCode, ResponseUSecs], ["client_reply"]),
    StateData#state{calculated_timings={ResponseUSecs, Stages}}.

update_stats({ok, Obj}, #state{tracked_bucket = StatTracked, calculated_timings={ResponseUSecs, Stages}}) ->
    %% Stat the number of siblings and the object size, and timings
    NumSiblings = riak_object:value_count(Obj),
    Bucket = riak_object:bucket(Obj),
    ObjSize = calculate_objsize(Bucket, Obj),
    riak_kv_stat:update({get_fsm, Bucket, ResponseUSecs, Stages, NumSiblings, ObjSize, StatTracked});
update_stats(_, #state{ bkey = {Bucket, _}, tracked_bucket = StatTracked, calculated_timings={ResponseUSecs, Stages}}) ->
    riak_kv_stat:update({get_fsm, Bucket, ResponseUSecs, Stages, undefined, undefined, StatTracked}).

%% Get an approximation of object size by adding together the bucket, key,
%% vectorclock, and all of the siblings. This is more complex than
%% calling term_to_binary/1, but it should be easier on memory,
%% especially for objects with large values.
calculate_objsize(Bucket, Obj) ->
    Contents = riak_object:get_contents(Obj),
    size(Bucket) +
        size(riak_object:key(Obj)) +
        size(term_to_binary(riak_object:vclock(Obj))) +
        lists:sum([size(term_to_binary(MD)) + value_size(Value) || {MD, Value} <- Contents]).

value_size(Value) when is_binary(Value) -> size(Value);
value_size(Value) -> size(term_to_binary(Value)).

client_info(true, StateData, Acc) ->
    client_info(details(), StateData, Acc);
client_info([], _StateData, Acc) ->
    Acc;
client_info([timing | Rest], StateData = #state{timing=Timing}, Acc) ->
    {ResponseUsecs, Stages} = riak_kv_fsm_timing:calc_timing(Timing),
    client_info(Rest, StateData, [{response_usecs, ResponseUsecs},
                                  {stages, Stages} | Acc]);
client_info([vnodes | Rest], StateData = #state{get_core = GetCore}, Acc) ->
    Info = riak_kv_get_core:info(GetCore),
    client_info(Rest, StateData, Info ++ Acc);
client_info([Unknown | Rest], StateData, Acc) ->
    client_info(Rest, StateData, [{Unknown, unknown_detail} | Acc]).

%% Add timing information to the state
add_timing(Stage, State = #state{timing = Timing}) ->
    State#state{timing = riak_kv_fsm_timing:add_timing(Stage, Timing)}.

details() ->
    [timing,
     vnodes].

atom2list(A) when is_atom(A) ->
    atom_to_list(A);
atom2list(P) when is_pid(P)->
    pid_to_list(P).                             % eunit tests

-ifdef(TEST).
-define(expect_msg(Exp,Timeout),
        ?assertEqual(Exp, receive Exp -> Exp after Timeout -> timeout end)).

%% SLF: Comment these test cases because of OTP app dependency
%%      changes: riak_kv_vnode:test_vnode/1 now relies on riak_core to
%%      be running ... eventually there's a call to
%%      riak_core_ring_manager:get_raw_ring().

determine_do_read_repair_test_() ->
    [
        {"soft cap is undefined", ?_assert(determine_do_read_repair(undefined, 7))},
        {"hard cap is undefiend", ?_assert(determine_do_read_repair(3000, undefined))},
        {"actual below soft cap", ?_assert(determine_do_read_repair(3000, 7000, 2000))},
        {"actual equals soft cap", ?_assert(determine_do_read_repair(3000, 7000, 3000))},
        {"actual above hard cap", ?_assertNot(determine_do_read_repair(3000, 7000, 9000))},
        {"actaul equals hard cap", ?_assertNot(determine_do_read_repair(3000, 7000, 7000))},
        {"roll below threshold", ?_assertNot(determine_do_read_repair(5000, 15000, 10000, 1))},
        {"roll exactly threshold", ?_assert(determine_do_read_repair(5000, 15000, 10000, 50))},
        {"roll above threshold", ?_assert(determine_do_read_repair(5000, 15000, 10000, 70))}
    ].

-ifdef(BROKEN_EUNIT_PURITY_VIOLATION).
get_fsm_test_() ->
    {spawn, [{ setup,
               fun setup/0,
               fun cleanup/1,
               [
                fun happy_path_case/0,
                fun n_val_violation_case/0
               ]
             }]}.

setup() ->
    %% Set infinity timeout for the vnode inactivity timer so it does not
    %% try to handoff.
    application:load(riak_core),
    application:set_env(riak_core, vnode_inactivity_timeout, infinity),
    application:load(riak_kv),
    application:set_env(riak_kv, storage_backend, riak_kv_memory_backend),
    application:set_env(riak_core, default_bucket_props, [{r, quorum},
            {w, quorum}, {pr, 0}, {pw, 0}, {rw, quorum}, {n_val, 3},
            {basic_quorum, true}, {notfound_ok, false}]),

    %% Have tracer on hand to grab any traces we want
    riak_core_tracer:start_link(),
    riak_core_tracer:reset(),
    riak_core_tracer:filter([{riak_kv_vnode, readrepair}],
                   fun({trace, _Pid, call,
                        {riak_kv_vnode, readrepair,
                         [Preflist, _BKey, Obj, ReqId, _StartTime, _Options]}}) ->
                           [{rr, Preflist, Obj, ReqId}]
                   end),
    ok.

cleanup(_) ->
    dbg:stop_clear().

happy_path_case() ->
    riak_core_tracer:collect(5000),

    %% Start 3 vnodes
    Indices = [1, 2, 3],
    Preflist2 = [begin
                     {ok, Pid} = riak_kv_vnode:test_vnode(Idx),
                     {{Idx, Pid}, primary}
                 end || Idx <- Indices],
    Preflist = [IdxPid || {IdxPid,_Type} <- Preflist2],

    %% Decide on some parameters
    Bucket = <<"mybucket">>,
    Key = <<"mykey">>,
    Nval = 3,
    BucketProps = bucket_props(Bucket, Nval),

    %% Start the FSM to issue a get and  check notfound

    ReqId1 = 112381838, % erlang:phash2(erlang:now()).
    R = 2,
    Timeout = 1000,
    {ok, _FsmPid1} = test_link(ReqId1, Bucket, Key, R, Timeout, self(),
                               [{starttime, 63465712389},
                               {n, Nval},
                               {bucket_props, BucketProps},
                               {preflist2, Preflist2}]),
    ?assertEqual({error, notfound}, wait_for_reqid(ReqId1, Timeout + 1000)),

    %% Update the first two vnodes with a value
    ReqId2 = 49906465,
    Value = <<"value">>,
    Obj1 = riak_object:new(Bucket, Key, Value),
    riak_kv_vnode:put(lists:sublist(Preflist, 2), {Bucket, Key}, Obj1, ReqId2,
                      63465715958, [{bucket_props, BucketProps}], {raw, ReqId2, self()}),
    ?expect_msg({ReqId2, {w, 1, ReqId2}}, Timeout + 1000),
    ?expect_msg({ReqId2, {w, 2, ReqId2}}, Timeout + 1000),
    ?expect_msg({ReqId2, {dw, 1, ReqId2}}, Timeout + 1000),
    ?expect_msg({ReqId2, {dw, 2, ReqId2}}, Timeout + 1000),

    %% Issue a get, check value returned.
    ReqId3 = 30031523,
    {ok, _FsmPid2} = test_link(ReqId3, Bucket, Key, R, Timeout, self(),
                              [{starttime, 63465712389},
                               {n, Nval},
                               {bucket_props, BucketProps},
                               {preflist2, Preflist2}]),
    ?assertEqual({ok, Obj1}, wait_for_reqid(ReqId3, Timeout + 1000)),

    %% Check readrepair issued to third node
    ExpRRPrefList = lists:sublist(Preflist, 3, 1),
    riak_kv_test_util:wait_for_pid(_FsmPid2),
    riak_core_tracer:stop_collect(),
    ?assertEqual([{0, {rr, ExpRRPrefList, Obj1, ReqId3}}],
                 riak_core_tracer:results()).


n_val_violation_case() ->
    ReqId1 = 13210434, % erlang:phash2(erlang:now()).
    Bucket = <<"mybucket">>,
    Key = <<"badnvalkey">>,
    Nval = 3,
    R = 5,
    Timeout = 1000,
    BucketProps = bucket_props(Bucket, Nval),
    %% Fake three nodes
    Indices = [1, 2, 3],
    Preflist2 = [begin
                     {{Idx, self()}, primary}
                 end || Idx <- Indices],
    {ok, _FsmPid1} = test_link(ReqId1, Bucket, Key, R, Timeout, self(),
                               [{starttime, 63465712389},
                               {n, Nval},
                               {bucket_props, BucketProps},
                               {preflist2, Preflist2}]),
    ?assertEqual({error, {n_val_violation, 3}}, wait_for_reqid(ReqId1, Timeout + 1000)).


wait_for_reqid(ReqId, Timeout) ->
    receive
        {ReqId, Msg} -> Msg
    after Timeout ->
            {error, req_timeout}
    end.

bucket_props(Bucket, Nval) -> % riak_core_bucket:get_bucket(Bucket).
    [{name, Bucket},
     {allow_mult,false},
     {big_vclock,50},
     {chash_keyfun,{riak_core_util,chash_std_keyfun}},
     {dw,quorum},
     {last_write_wins,false},
     {linkfun,{modfun,riak_kv_wm_link_walker,mapreduce_linkfun}},
     {n_val,Nval},
     {old_vclock,86400},
     {postcommit,[]},
     {precommit,[]},
     {r,quorum},
     {rw,quorum},
     {small_vclock,50},
     {w,quorum},
     {young_vclock,20}].


-endif. % BROKEN_EUNIT_PURITY_VIOLATION
-endif.<|MERGE_RESOLUTION|>--- conflicted
+++ resolved
@@ -128,18 +128,11 @@
 %% @private
 init([From, Bucket, Key, Options]) ->
     StartNow = os:timestamp(),
-<<<<<<< HEAD
     StateData = add_timing(prepare, #state{from = From,
                                            options = Options,
                                            bkey = {Bucket, Key},
                                            startnow = StartNow}),
-=======
-    StateData = #state{from = From,
-                       options = Options,
-                       bkey = {Bucket, Key},
-                       startnow = StartNow},
     riak_kv_get_put_monitor:get_fsm_spawned(self()),
->>>>>>> b960b4ac
     riak_core_dtrace:put_tag(io_lib:format("~p,~p", [Bucket, Key])),
     ?DTRACE(?C_GET_FSM_INIT, [], ["init"]),
     {ok, prepare, StateData, 0};
@@ -387,12 +380,14 @@
     Actual = riak_kv_get_put_monitor:gets_active(),
     determine_do_read_repair(SoftCap, HardCap, Actual).
 
+determine_do_read_repair(undefined, HardCap, Actual) ->
+    determine_do_read_repair(HardCap, HardCap, Actual);
+determine_do_read_repair(_SoftCap, HardCap, Actual) when HardCap =< Actual ->
+    false;
 determine_do_read_repair(SoftCap, _HardCap, Actual) when Actual =< SoftCap ->
     true;
-determine_do_read_repair(_SoftCap, HardCap, Actual) when HardCap =< Actual ->
-    false;
-determine_do_read_repair(HardCap, HardCap, _Actual) ->
-    true; % hardcap == softcap and Actual < HardCap
+%determine_do_read_repair(HardCap, HardCap, _Actual) ->
+%    true; % hardcap == softcap and Actual < HardCap
 determine_do_read_repair(SoftCap, HardCap, Actual) ->
     Roll = roll_d100(),
     determine_do_read_repair(SoftCap, HardCap, Actual, Roll).
@@ -516,12 +511,17 @@
 
 determine_do_read_repair_test_() ->
     [
-        {"soft cap is undefined", ?_assert(determine_do_read_repair(undefined, 7))},
+        {"soft cap is undefined, actual below", ?_assert(determine_do_read_repair(undefined, 7, 5))},
+        {"soft cap is undefined, actual above", ?_assertNot(determine_do_read_repair(undefined, 7, 10))},
+        {"soft cap is undefined, actual at", ?_assertNot(determine_do_read_repair(undefined, 7, 7))},
         {"hard cap is undefiend", ?_assert(determine_do_read_repair(3000, undefined))},
         {"actual below soft cap", ?_assert(determine_do_read_repair(3000, 7000, 2000))},
         {"actual equals soft cap", ?_assert(determine_do_read_repair(3000, 7000, 3000))},
         {"actual above hard cap", ?_assertNot(determine_do_read_repair(3000, 7000, 9000))},
         {"actaul equals hard cap", ?_assertNot(determine_do_read_repair(3000, 7000, 7000))},
+        {"hard cap == soft cap, actual below", ?_assert(determine_do_read_repair(100, 100, 50))},
+        {"hard cap == soft cap, actual above", ?_assertNot(determine_do_read_repair(100, 100, 150))},
+        {"hard cap == soft cap, actual equals", ?_assertNot(determine_do_read_repair(100, 100, 100))},
         {"roll below threshold", ?_assertNot(determine_do_read_repair(5000, 15000, 10000, 1))},
         {"roll exactly threshold", ?_assert(determine_do_read_repair(5000, 15000, 10000, 50))},
         {"roll above threshold", ?_assert(determine_do_read_repair(5000, 15000, 10000, 70))}
