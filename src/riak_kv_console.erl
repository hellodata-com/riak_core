%% -------------------------------------------------------------------
%%
%% riak_console: interface for Riak admin commands
%%
%% Copyright (c) 2007-2010 Basho Technologies, Inc.  All Rights Reserved.
%%
%% This file is provided to you under the Apache License,
%% Version 2.0 (the "License"); you may not use this file
%% except in compliance with the License.  You may obtain
%% a copy of the License at
%%
%%   http://www.apache.org/licenses/LICENSE-2.0
%%
%% Unless required by applicable law or agreed to in writing,
%% software distributed under the License is distributed on an
%% "AS IS" BASIS, WITHOUT WARRANTIES OR CONDITIONS OF ANY
%% KIND, either express or implied.  See the License for the
%% specific language governing permissions and limitations
%% under the License.
%%
%% -------------------------------------------------------------------

%% @doc interface for Riak admin commands

-module(riak_kv_console).

-export([join/1, leave/1, remove/1, status/1, reip/1, ringready/1, transfers/1,
         cluster_info/1]).

join([NodeStr]) ->
    try
        case riak_core:join(NodeStr) of
            ok ->
                io:format("Sent join request to ~s\n", [NodeStr]),
                ok;
            {error, not_reachable} ->
                io:format("Node ~s is not reachable!\n", [NodeStr]),
                error;
            {error, different_ring_sizes} ->
                io:format("Failed: ~s has a different ring_creation_size~n",
                    [NodeStr]),
                error
        end
    catch
        Exception:Reason ->
            lager:error("Join failed ~p:~p", [Exception,
                    Reason]),
            io:format("Join failed, see log for details~n"),
            error
    end.


leave([]) ->
    remove_node(node()).

remove([Node]) ->
    remove_node(list_to_atom(Node)).

remove_node(Node) when is_atom(Node) ->
    try 
<<<<<<< HEAD
        case catch(riak_core:remove_from_cluster(Node)) of
            {'EXIT', {badarg, [{erlang, hd, [[]]}|_]}} ->
                %% This is a workaround because
                %% riak_core_gossip:remove_from_cluster doesn't check if
                %% the result of subtracting the current node from the
                %% cluster member list results in the empty list. When
                %% that code gets refactored this can probably go away.
                io:format("Leave failed, this node is the only member.~n"),
=======
        {ok, C} = riak:local_client(),
        case C:remove_from_cluster(Node) of
            {badrpc, RPCReason} ->
                case RPCReason of
                    {'EXIT', {badarg, [{erlang, hd, [[]]}|_]}} ->
                        %% This is a workaround because
                        %% riak_core_gossip:remove_from_cluster doesn't check if
                        %% the result of subtracting the current node from the
                        %% cluster member list results in the empty list. When
                        %% that code gets refactored this can probably go away.
                        io:format("Leave failed, this node is the only member.~n");
                    _ ->
                        lager:error("Leave failed ~p",
                            [RPCReason]),
                        io:format("Leave failed, see log for details~n")
                end,
>>>>>>> 984f2da2
                error;
            Res ->
                io:format(" ~p\n", [Res])
        end
    catch
        Exception:Reason ->
            lager:error("Leave failed ~p:~p", [Exception,
                    Reason]),
            io:format("Leave failed, see log for details~n"),
            error
    end.


-spec(status([]) -> ok).
status([]) ->
    try
        case riak_kv_status:statistics() of
            [] ->
                io:format("riak_kv_stat is not enabled.\n", []);
            Stats ->
                StatString = format_stats(Stats,
                    ["-------------------------------------------\n",
                        io_lib:format("1-minute stats for ~p~n",[node()])]),
                io:format("~s\n", [StatString])
        end
    catch
        Exception:Reason ->
            lager:error("Status failed ~p:~p", [Exception,
                    Reason]),
            io:format("Status failed, see log for details~n"),
            error
    end.


reip([OldNode, NewNode]) ->
    try
        %% reip is called when node is down (so riak_core_ring_manager is not running),
        %% so it has to use the basic ring operations.
        %%
        %% Do *not* convert to use riak_core_ring_manager:ring_trans.
        %%
        application:load(riak_core),
        RingStateDir = app_helper:get_env(riak_core, ring_state_dir),
        {ok, RingFile} = riak_core_ring_manager:find_latest_ringfile(),
        BackupFN = filename:join([RingStateDir, filename:basename(RingFile)++".BAK"]),
        {ok, _} = file:copy(RingFile, BackupFN),
        io:format("Backed up existing ring file to ~p~n", [BackupFN]),
        Ring = riak_core_ring_manager:read_ringfile(RingFile),
        NewRing = riak_core_ring:rename_node(Ring, OldNode, NewNode),
        riak_core_ring_manager:do_write_ringfile(NewRing),
        io:format("New ring file written to ~p~n", 
            [element(2, riak_core_ring_manager:find_latest_ringfile())])
    catch
        Exception:Reason ->
            lager:error("Reip failed ~p:~p", [Exception,
                    Reason]),
            io:format("Reip failed, see log for details~n"),
            error
    end.

%% Check if all nodes in the cluster agree on the partition assignment
-spec(ringready([]) -> ok | error).
ringready([]) ->
    try
        case riak_core_status:ringready() of
            {ok, Nodes} ->
                io:format("TRUE All nodes agree on the ring ~p\n", [Nodes]);
            {error, {different_owners, N1, N2}} ->
                io:format("FALSE Node ~p and ~p list different partition owners\n", [N1, N2]),
                error;
            {error, {nodes_down, Down}} ->
                io:format("FALSE ~p down.  All nodes need to be up to check.\n", [Down]),
                error
        end
    catch
        Exception:Reason ->
            lager:error("Ringready failed ~p:~p", [Exception,
                    Reason]),
            io:format("Ringready failed, see log for details~n"),
            error
    end.

%% Provide a list of nodes with pending partition transfers (i.e. any secondary vnodes)
%% and list any owned vnodes that are *not* running
-spec(transfers([]) -> ok).
transfers([]) ->
    try
        {DownNodes, Pending} = riak_core_status:transfers(),
        case DownNodes of
            [] -> ok;
            _  -> io:format("Nodes ~p are currently down.\n", [DownNodes])
        end,
        F = fun({waiting_to_handoff, Node, Count}, Acc) ->
                io:format("~p waiting to handoff ~p partitions\n", [Node, Count]),
                Acc + 1;
            ({stopped, Node, Count}, Acc) ->
                io:format("~p does not have ~p primary partitions running\n", [Node, Count]),
                Acc + 1
        end,
        case lists:foldl(F, 0, Pending) of
            0 ->
                io:format("No transfers active\n"),
                ok;
            _ ->
                error
        end
    catch
        Exception:Reason ->
            lager:error("Transfers failed ~p:~p", [Exception,
                    Reason]),
            io:format("Transfers failed, see log for details~n"),
            error
    end.


cluster_info([OutFile|Rest]) ->
    try
        case lists:reverse(atomify_nodestrs(Rest)) of
            [] ->
                cluster_info:dump_all_connected(OutFile);
            Nodes ->
                cluster_info:dump_nodes(Nodes, OutFile)
        end
    catch
        error:{badmatch, {error, eacces}} ->
            io:format("Cluster_info failed, permission denied writing to ~p~n", [OutFile]);
        error:{badmatch, {error, enoent}} ->
            io:format("Cluster_info failed, no such directory ~p~n", [filename:dirname(OutFile)]);
        error:{badmatch, {error, enotdir}} ->
            io:format("Cluster_info failed, not a directory ~p~n", [filename:dirname(OutFile)]);
        Exception:Reason ->
            lager:error("Cluster_info failed ~p:~p",
                [Exception, Reason]),
            io:format("Cluster_info failed, see log for details~n"),
            error
    end.

format_stats([], Acc) ->
    lists:reverse(Acc);
format_stats([{vnode_gets, V}|T], Acc) ->
    format_stats(T, [io_lib:format("vnode gets : ~p~n", [V])|Acc]);
format_stats([{Stat, V}|T], Acc) ->
    format_stats(T, [io_lib:format("~p : ~p~n", [Stat, V])|Acc]).

atomify_nodestrs(Strs) ->
    lists:foldl(fun("local", Acc) -> [node()|Acc];
                   (NodeStr, Acc) -> try
                                         [list_to_existing_atom(NodeStr)|Acc]
                                     catch error:badarg ->
                                         io:format("Bad node: ~s\n", [NodeStr]),
                                         Acc
                                     end
                end, [], Strs).<|MERGE_RESOLUTION|>--- conflicted
+++ resolved
@@ -58,7 +58,6 @@
 
 remove_node(Node) when is_atom(Node) ->
     try 
-<<<<<<< HEAD
         case catch(riak_core:remove_from_cluster(Node)) of
             {'EXIT', {badarg, [{erlang, hd, [[]]}|_]}} ->
                 %% This is a workaround because
@@ -67,24 +66,6 @@
                 %% cluster member list results in the empty list. When
                 %% that code gets refactored this can probably go away.
                 io:format("Leave failed, this node is the only member.~n"),
-=======
-        {ok, C} = riak:local_client(),
-        case C:remove_from_cluster(Node) of
-            {badrpc, RPCReason} ->
-                case RPCReason of
-                    {'EXIT', {badarg, [{erlang, hd, [[]]}|_]}} ->
-                        %% This is a workaround because
-                        %% riak_core_gossip:remove_from_cluster doesn't check if
-                        %% the result of subtracting the current node from the
-                        %% cluster member list results in the empty list. When
-                        %% that code gets refactored this can probably go away.
-                        io:format("Leave failed, this node is the only member.~n");
-                    _ ->
-                        lager:error("Leave failed ~p",
-                            [RPCReason]),
-                        io:format("Leave failed, see log for details~n")
-                end,
->>>>>>> 984f2da2
                 error;
             Res ->
                 io:format(" ~p\n", [Res])
